
import '/backend/supabase/supabase.dart';
import '/flutter_flow/flutter_flow_google_map.dart';
import '/flutter_flow/flutter_flow_theme.dart';
import '/flutter_flow/flutter_flow_util.dart';
import '/flutter_flow/flutter_flow_widgets.dart';
import 'package:flutter/material.dart';
import 'esperando_motorista_model.dart';
export 'esperando_motorista_model.dart';

class EsperandoMotoristaWidget extends StatefulWidget {
  const EsperandoMotoristaWidget({
    super.key,
    this.tripRequestId,
  });

  final String? tripRequestId;

  static String routeName = 'esperandoMotorista';
  static String routePath = '/esperandoMotorista';

  @override
  State<EsperandoMotoristaWidget> createState() =>
      _EsperandoMotoristaWidgetState();
}

class _EsperandoMotoristaWidgetState extends State<EsperandoMotoristaWidget> {
  late EsperandoMotoristaModel _model;

  final scaffoldKey = GlobalKey<ScaffoldState>();

  @override
  void initState() {
    super.initState();
    _model = createModel(context, () => EsperandoMotoristaModel());
  }

  @override
  void dispose() {
    _model.dispose();
    super.dispose();
  }

  @override
  Widget build(BuildContext context) {
<<<<<<< HEAD
    return GestureDetector(
      onTap: () {
        FocusScope.of(context).unfocus();
        FocusManager.instance.primaryFocus?.unfocus();
      },
      child: Scaffold(
        key: scaffoldKey,
        resizeToAvoidBottomInset: false,
        backgroundColor: FlutterFlowTheme.of(context).primaryBackground,
        appBar: PreferredSize(
          preferredSize: Size.fromHeight(100.0),
          child: AppBar(
            elevation: 0,
            backgroundColor: FlutterFlowTheme.of(context).secondaryBackground,
            automaticallyImplyLeading: false,
            flexibleSpace: Padding(
              padding: EdgeInsetsDirectional.fromSTEB(16.0, 0.0, 16.0, 11.0),
              child: Row(
                mainAxisAlignment: MainAxisAlignment.start,
                crossAxisAlignment: CrossAxisAlignment.end,
                children: [
                  FlutterFlowIconButton(
                    borderRadius: 20.0,
                    buttonSize: 40.0,
                    fillColor: FlutterFlowTheme.of(context).primaryBackground,
                    icon: Icon(
                      Icons.arrow_back_rounded,
                      color: FlutterFlowTheme.of(context).primaryText,
                      size: 24.0,
                    ),
                    onPressed: () async {
                      context.safePop();
                    },
                  ),
                  SizedBox(width: 16.0),
                  Expanded(
                    child: Text(
                      'Aguardando motorista',
                      style: FlutterFlowTheme.of(context).headlineSmall.override(
                            font: GoogleFonts.roboto(
                              fontWeight: FontWeight.w500,
                              fontStyle: FlutterFlowTheme.of(context)
                                  .headlineSmall
                                  .fontStyle,
                            ),
                            letterSpacing: 0.0,
                            fontWeight: FontWeight.w500,
                            fontStyle:
                                FlutterFlowTheme.of(context).headlineSmall.fontStyle,
                          ),
                    ),
                  ),
                ],
              ),
            ),
          ),
        ),
        body: Container(
          decoration: BoxDecoration(),
          child: Column(
            mainAxisSize: MainAxisSize.max,
            children: [
              Expanded(
                child: Container(
                  width: double.infinity,
                  height: 300.0,
                  decoration: BoxDecoration(
                    color: FlutterFlowTheme.of(context).primaryBackground,
                  ),
                  child: FlutterFlowGoogleMap(
                    controller: _model.googleMapsController,
                    onCameraIdle: (latLng) => _model.googleMapsCenter = latLng,
                    initialLocation: _model.googleMapsCenter ??=
                        LatLng(13.106061, -59.613158),
                    markerColor: GoogleMarkerColor.violet,
                    mapType: MapType.normal,
                    style: GoogleMapStyle.standard,
                    initialZoom: 14.0,
                    allowInteraction: true,
                    allowZoom: true,
                    showZoomControls: true,
                    showLocation: true,
                    showCompass: false,
                    showMapToolbar: false,
                    showTraffic: false,
                    centerMapOnMarkerTap: true,
                    mapTakesGesturePreference: false,
                  ),
=======
    return Scaffold(
      key: scaffoldKey,
      resizeToAvoidBottomInset: false,
      backgroundColor: FlutterFlowTheme.of(context).primaryBackground,
      body: StreamBuilder<List<TripsRow>>(
        // Ouve em tempo real a tabela 'trips' por mudanças.
        // Filtra pela viagem que corresponde ao 'request_id' recebido pela tela.
        stream: Supabase.instance.client
            .from('trips')
            .stream(primaryKey: ['id'])
            .eq('request_id', widget.tripRequestId!)
            .map((snapshot) {
                // Converte o resultado bruto (List<Map<String, dynamic>>) para uma lista de TripsRow.
                final table = TripsTable();
                return snapshot.map(table.createRow).toList();
            }),
        builder: (context, snapshot) {
          // Enquanto os dados estão carregando, mostra a UI de busca.
          if (snapshot.connectionState == ConnectionState.waiting) {
            return _buildSearchingUI();
          }
          // Se não houver dados ou a lista estiver vazia (viagem ainda não criada), mostra a UI de busca.
          if (!snapshot.hasData || snapshot.data!.isEmpty) {
            return _buildSearchingUI();
          }

          final trip = snapshot.data!.first;

          // Se a viagem encontrada ainda não tem um motorista associado, continua procurando.
          if (trip.driverId == null) {
            return _buildSearchingUI();
          }

          // Uma vez que temos o driverId, buscamos os detalhes do motorista.
          return FutureBuilder<List<DriversRow>>(
            // querySingleRow retorna uma lista com 0 ou 1 elemento.
            future: DriversTable().querySingleRow(
              queryFn: (q) => q.eq('id', trip.driverId!),
            ),
            builder: (context, driverSnapshot) {
              if (!driverSnapshot.hasData || driverSnapshot.data!.isEmpty) {
                return _buildSearchingUI(); // Fallback se o motorista não for encontrado.
              }
              final driver = driverSnapshot.data!.first;
              
              // Com os dados do motorista, buscamos os dados do usuário associado (para nome e foto).
              return FutureBuilder<List<AppUsersRow>>(
                future: AppUsersTable().querySingleRow(
                  queryFn: (q) => q.eq('id', driver.userId),
                ),
                builder: (context, appUserSnapshot) {
                  if (!appUserSnapshot.hasData || appUserSnapshot.data!.isEmpty) {
                    return _buildSearchingUI(); // Fallback se o usuário não for encontrado.
                  }
                  final appUser = appUserSnapshot.data!.first;
                  // Finalmente, constrói a UI com todos os dados.
                  return _buildDriverFoundUI(trip, driver, appUser);
                }
              );
            },
          );
        },
      ),
    );
  }

  // Widget para mostrar enquanto procura por um motorista.
  Widget _buildSearchingUI() {
    return Column(
      children: [
        AppBar(
          backgroundColor: Colors.white,
          automaticallyImplyLeading: false,
          leading: IconButton(icon: Icon(Icons.arrow_back, color: Colors.black), onPressed: () => context.safePop()),
          title: Text('Procurando Motorista...'),
          centerTitle: true,
        ),
        Expanded(
          child: Center(
            child: Column(
              mainAxisAlignment: MainAxisAlignment.center,
              children: [
                CircularProgressIndicator(),
                SizedBox(height: 20),
                Text(
                  'Aguarde enquanto encontramos o melhor motorista para você.',
                  textAlign: TextAlign.center,
                  style: FlutterFlowTheme.of(context).bodyLarge,
>>>>>>> f7f5bdb0
                ),
              ],
            ),
          ),
        ),
      ],
    );
  }

  // Widget para mostrar quando um motorista foi encontrado.
  Widget _buildDriverFoundUI(TripsRow trip, DriversRow driver, AppUsersRow appUser) {
    return Column(
      mainAxisSize: MainAxisSize.max,
      children: [
        Expanded(
          child: FlutterFlowGoogleMap(
            controller: _model.googleMapsController,
            onCameraIdle: (latLng) => _model.googleMapsCenter = latLng,
            initialLocation: LatLng(trip.originLatitude! as double, trip.originLongitude! as double),
            markers: [
              // Adiciona o marcador do motorista no mapa.
              if (driver.currentLatitude != null && driver.currentLongitude != null)
                FlutterFlowMarker(
                  'driverLocation',
                  LatLng(driver.currentLatitude! as double, driver.currentLongitude! as double),
                ),
            ],
            markerColor: GoogleMarkerColor.red,
            mapType: MapType.normal,
            style: GoogleMapStyle.standard,
            initialZoom: 15,
            allowInteraction: true,
            allowZoom: true,
            showZoomControls: true,
            showLocation: true,
            showCompass: false,
            showMapToolbar: false,
            showTraffic: false,
            centerMapOnMarkerTap: true,
          ),
        ),
        Container(
          width: double.infinity,
          decoration: BoxDecoration(
            color: FlutterFlowTheme.of(context).secondaryBackground,
            boxShadow: [BoxShadow(blurRadius: 4, color: Color(0x33000000), offset: Offset(0, -2))],
          ),
          child: Padding(
            padding: EdgeInsets.all(24.0),
            child: Column(
              mainAxisSize: MainAxisSize.min,
              children: [
                Row(
                  mainAxisAlignment: MainAxisAlignment.spaceBetween,
                  children: [
                    Text('Chega em 3 min', style: FlutterFlowTheme.of(context).headlineMedium),
                    Column(
                      crossAxisAlignment: CrossAxisAlignment.end,
                      children: [
                        // Usa fullName do appUser.
                        Text(appUser.fullName ?? 'Nome não disponível', style: FlutterFlowTheme.of(context).titleMedium),
                        Row(
                          children: [
                            Text(driver.averageRating?.toStringAsFixed(1) ?? '--', style: FlutterFlowTheme.of(context).bodyMedium),
                            Icon(Icons.star, color: Color(0xFFFFC107), size: 16),
                          ],
                        ),
                      ],
                    ),
                    Container(
                      width: 60, height: 60,
                      decoration: BoxDecoration(shape: BoxShape.circle),
                      child: ClipRRect(
                        borderRadius: BorderRadius.circular(30),
                        // Usa photoUrl do appUser.
                        child: Image.network(appUser.photoUrl ?? '', fit: BoxFit.cover, errorBuilder: (c, o, s) => Icon(Icons.person, size: 30)),
                      ),
                    ),
                  ],
                ),
                Divider(),
                Row(
                  mainAxisAlignment: MainAxisAlignment.spaceBetween,
                  children: [
                    Column(
                      crossAxisAlignment: CrossAxisAlignment.start,
                      children: [
                        Text(driver.vehicleModel ?? 'Modelo', style: FlutterFlowTheme.of(context).bodyMedium),
                        Text(driver.vehiclePlate ?? 'Placa', style: FlutterFlowTheme.of(context).titleMedium),
                      ],
                    ),
                    Container(
                      width: 60, height: 40,
                      // Remove a foto do veículo que não existe e usa um ícone.
                      child: Icon(Icons.directions_car, size: 30),
                    ),
                  ],
                ),
                Divider(),
                FFButtonWidget(
                  onPressed: () { /* TODO: Implementar cancelamento em português */ },
                  text: 'Cancelar viagem',
                  options: FFButtonOptions(
                    width: double.infinity,
                    height: 60,
                    color: FlutterFlowTheme.of(context).error,
                    textStyle: FlutterFlowTheme.of(context).titleMedium.copyWith(color: Colors.white),
                  ),
                ),
              ],
            ),
          ),
        ),
      ],
    );
  }
}<|MERGE_RESOLUTION|>--- conflicted
+++ resolved
@@ -1,10 +1,10 @@
-
 import '/backend/supabase/supabase.dart';
 import '/flutter_flow/flutter_flow_google_map.dart';
 import '/flutter_flow/flutter_flow_theme.dart';
 import '/flutter_flow/flutter_flow_util.dart';
 import '/flutter_flow/flutter_flow_widgets.dart';
 import 'package:flutter/material.dart';
+import '/utils/num_utils.dart';
 import 'esperando_motorista_model.dart';
 export 'esperando_motorista_model.dart';
 
@@ -43,7 +43,6 @@
 
   @override
   Widget build(BuildContext context) {
-<<<<<<< HEAD
     return GestureDetector(
       onTap: () {
         FocusScope.of(context).unfocus();
@@ -101,138 +100,85 @@
             ),
           ),
         ),
-        body: Container(
-          decoration: BoxDecoration(),
-          child: Column(
-            mainAxisSize: MainAxisSize.max,
-            children: [
-              Expanded(
-                child: Container(
-                  width: double.infinity,
-                  height: 300.0,
-                  decoration: BoxDecoration(
-                    color: FlutterFlowTheme.of(context).primaryBackground,
-                  ),
-                  child: FlutterFlowGoogleMap(
-                    controller: _model.googleMapsController,
-                    onCameraIdle: (latLng) => _model.googleMapsCenter = latLng,
-                    initialLocation: _model.googleMapsCenter ??=
-                        LatLng(13.106061, -59.613158),
-                    markerColor: GoogleMarkerColor.violet,
-                    mapType: MapType.normal,
-                    style: GoogleMapStyle.standard,
-                    initialZoom: 14.0,
-                    allowInteraction: true,
-                    allowZoom: true,
-                    showZoomControls: true,
-                    showLocation: true,
-                    showCompass: false,
-                    showMapToolbar: false,
-                    showTraffic: false,
-                    centerMapOnMarkerTap: true,
-                    mapTakesGesturePreference: false,
-                  ),
-=======
-    return Scaffold(
-      key: scaffoldKey,
-      resizeToAvoidBottomInset: false,
-      backgroundColor: FlutterFlowTheme.of(context).primaryBackground,
-      body: StreamBuilder<List<TripsRow>>(
-        // Ouve em tempo real a tabela 'trips' por mudanças.
-        // Filtra pela viagem que corresponde ao 'request_id' recebido pela tela.
-        stream: Supabase.instance.client
-            .from('trips')
-            .stream(primaryKey: ['id'])
-            .eq('request_id', widget.tripRequestId!)
-            .map((snapshot) {
-                // Converte o resultado bruto (List<Map<String, dynamic>>) para uma lista de TripsRow.
-                final table = TripsTable();
-                return snapshot.map(table.createRow).toList();
-            }),
-        builder: (context, snapshot) {
-          // Enquanto os dados estão carregando, mostra a UI de busca.
-          if (snapshot.connectionState == ConnectionState.waiting) {
-            return _buildSearchingUI();
-          }
-          // Se não houver dados ou a lista estiver vazia (viagem ainda não criada), mostra a UI de busca.
-          if (!snapshot.hasData || snapshot.data!.isEmpty) {
-            return _buildSearchingUI();
-          }
-
-          final trip = snapshot.data!.first;
-
-          // Se a viagem encontrada ainda não tem um motorista associado, continua procurando.
-          if (trip.driverId == null) {
-            return _buildSearchingUI();
-          }
-
-          // Uma vez que temos o driverId, buscamos os detalhes do motorista.
-          return FutureBuilder<List<DriversRow>>(
-            // querySingleRow retorna uma lista com 0 ou 1 elemento.
-            future: DriversTable().querySingleRow(
-              queryFn: (q) => q.eq('id', trip.driverId!),
-            ),
-            builder: (context, driverSnapshot) {
-              if (!driverSnapshot.hasData || driverSnapshot.data!.isEmpty) {
-                return _buildSearchingUI(); // Fallback se o motorista não for encontrado.
-              }
-              final driver = driverSnapshot.data!.first;
-              
-              // Com os dados do motorista, buscamos os dados do usuário associado (para nome e foto).
-              return FutureBuilder<List<AppUsersRow>>(
-                future: AppUsersTable().querySingleRow(
-                  queryFn: (q) => q.eq('id', driver.userId),
-                ),
-                builder: (context, appUserSnapshot) {
-                  if (!appUserSnapshot.hasData || appUserSnapshot.data!.isEmpty) {
-                    return _buildSearchingUI(); // Fallback se o usuário não for encontrado.
-                  }
-                  final appUser = appUserSnapshot.data!.first;
-                  // Finalmente, constrói a UI com todos os dados.
-                  return _buildDriverFoundUI(trip, driver, appUser);
+        body: StreamBuilder<List<TripsRow>>(
+          stream: Supabase.instance.client
+              .from('trips')
+              .stream(primaryKey: ['id'])
+              .eq('request_id', widget.tripRequestId!)
+              .map((snapshot) {
+            final table = TripsTable();
+            return snapshot.map(table.createRow).toList();
+          }),
+          builder: (context, snapshot) {
+            if (snapshot.connectionState == ConnectionState.waiting) {
+              return _buildSearchingUI();
+            }
+            if (!snapshot.hasData || snapshot.data!.isEmpty) {
+              return _buildSearchingUI();
+            }
+
+            final trip = snapshot.data!.first;
+
+            if (trip.driverId == null) {
+              return _buildSearchingUI();
+            }
+
+            return FutureBuilder<List<DriversRow>>(
+              future: DriversTable().querySingleRow(
+                queryFn: (q) => q.eq('id', trip.driverId!),
+              ),
+              builder: (context, driverSnapshot) {
+                if (!driverSnapshot.hasData || driverSnapshot.data!.isEmpty) {
+                  return _buildSearchingUI();
                 }
-              );
-            },
-          );
-        },
+                final driver = driverSnapshot.data!.first;
+
+                return FutureBuilder<List<AppUsersRow>>(
+                  future: AppUsersTable().querySingleRow(
+                    queryFn: (q) => q.eq('id', driver.userId),
+                  ),
+                  builder: (context, appUserSnapshot) {
+                    if (!appUserSnapshot.hasData || appUserSnapshot.data!.isEmpty) {
+                      return _buildSearchingUI();
+                    }
+                    final appUser = appUserSnapshot.data!.first;
+                    return _buildDriverFoundUI(trip, driver, appUser);
+                  },
+                );
+              },
+            );
+          },
+        ),
       ),
     );
   }
 
   // Widget para mostrar enquanto procura por um motorista.
   Widget _buildSearchingUI() {
-    return Column(
-      children: [
-        AppBar(
-          backgroundColor: Colors.white,
-          automaticallyImplyLeading: false,
-          leading: IconButton(icon: Icon(Icons.arrow_back, color: Colors.black), onPressed: () => context.safePop()),
-          title: Text('Procurando Motorista...'),
-          centerTitle: true,
-        ),
-        Expanded(
-          child: Center(
-            child: Column(
-              mainAxisAlignment: MainAxisAlignment.center,
-              children: [
-                CircularProgressIndicator(),
-                SizedBox(height: 20),
-                Text(
-                  'Aguarde enquanto encontramos o melhor motorista para você.',
-                  textAlign: TextAlign.center,
-                  style: FlutterFlowTheme.of(context).bodyLarge,
->>>>>>> f7f5bdb0
-                ),
-              ],
-            ),
-          ),
-        ),
-      ],
+    return Center(
+      child: Column(
+        mainAxisAlignment: MainAxisAlignment.center,
+        children: [
+          CircularProgressIndicator(),
+          SizedBox(height: 20),
+          Text(
+            'Aguarde enquanto encontramos o melhor motorista para você.',
+            textAlign: TextAlign.center,
+            style: FlutterFlowTheme.of(context).bodyLarge,
+          ),
+        ],
+      ),
     );
   }
 
   // Widget para mostrar quando um motorista foi encontrado.
   Widget _buildDriverFoundUI(TripsRow trip, DriversRow driver, AppUsersRow appUser) {
+    final originLat = toDoubleOrNull(trip.originLatitude);
+    final originLng = toDoubleOrNull(trip.originLongitude);
+    final dLat = toDoubleOrNull(driver.currentLatitude);
+    final dLng = toDoubleOrNull(driver.currentLongitude);
+    final rating = toDoubleOrNull(driver.averageRating);
+
     return Column(
       mainAxisSize: MainAxisSize.max,
       children: [
@@ -240,13 +186,15 @@
           child: FlutterFlowGoogleMap(
             controller: _model.googleMapsController,
             onCameraIdle: (latLng) => _model.googleMapsCenter = latLng,
-            initialLocation: LatLng(trip.originLatitude! as double, trip.originLongitude! as double),
+            initialLocation: LatLng(
+              originLat ?? 13.106061,
+              originLng ?? -59.613158,
+            ),
             markers: [
-              // Adiciona o marcador do motorista no mapa.
-              if (driver.currentLatitude != null && driver.currentLongitude != null)
+              if (dLat != null && dLng != null)
                 FlutterFlowMarker(
                   'driverLocation',
-                  LatLng(driver.currentLatitude! as double, driver.currentLongitude! as double),
+                  LatLng(dLat, dLng),
                 ),
             ],
             markerColor: GoogleMarkerColor.red,
@@ -285,7 +233,7 @@
                         Text(appUser.fullName ?? 'Nome não disponível', style: FlutterFlowTheme.of(context).titleMedium),
                         Row(
                           children: [
-                            Text(driver.averageRating?.toStringAsFixed(1) ?? '--', style: FlutterFlowTheme.of(context).bodyMedium),
+                            Text(rating != null ? rating.toStringAsFixed(1) : '--', style: FlutterFlowTheme.of(context).bodyMedium),
                             Icon(Icons.star, color: Color(0xFFFFC107), size: 16),
                           ],
                         ),
